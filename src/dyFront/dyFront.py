#!/usr/bin/env python

"""dyFront is a security research and reporting tool.

dyFront determine what domain names from a passed in list are domain
frontable (https://en.wikipedia.org/wiki/Domain_fronting) and exports them to a file.

EXIT STATUS
    This utility exits with one of the following values:
    0   Frontable domains successfully printed to file
    >0  An error occurred.

Usage:
  dyFront file <fileIn> [-o FILE]
  dyFront list  <domain>... [-o FILE]
  dyFront (-h | --help)

Options:
  -h --help              Show this message.
  --version              Show the current version.
  -o FILE --output=FILE  If specified, then the JSON output file will be
                         set to the specified value.


"""

# Standard Python Libraries
import datetime
import json
import os
import sys
from typing import Any, Dict

# Third-Party Libraries
import docopt
from schema import And, Or, Schema, SchemaError
import validators

# Internal Libraries
from ._version import __version__
from .frontingEngine import check_frontable


def write_json(json_dict: dict, output: str) -> int:
    """Write dict as JSON to output file."""
    try:
        outfile = open(output, "w")  # TODO:(DoctorEww) Update file operation mode
    except Exception as e:
        print("Unable to open output file:\n%s" % (e), file=sys.stderr)
        return 1
    info = json.dumps(json_dict, indent=4, sort_keys=True)
    outfile.write(info)
    outfile.close()
    return 0


def main() -> int:
    """Collect the arguments."""
    args: Dict[str, str] = docopt.docopt(__doc__, version=__version__)
    # Validate and convert arguments as needed
    schema: Schema = Schema(
        {
            "--output": Or(
                None,
                And(
                    str,
                    lambda filename: not os.path.isfile(filename),
<<<<<<< HEAD
                    error="Output file \"" + str(args["--output"]) + "\" already exists!"
                )
=======
                    error='Output file "' + str(args["--output"]) + '" already exists!',
                ),
>>>>>>> 66d40ef7
            ),
            "<fileIn>": Or(
                None,
                And(
                    str,
                    lambda filename: os.path.isfile(filename),
<<<<<<< HEAD
                    error="Input file \"" + str(args["<fileIn>"]) + "\" does not exist!"
                )
            ),
            "<domain>": And(
                list,
                error="Please format the domains as a list."
=======
                    error='Input file "' + str(args["<fileIn>"]) + '" does not exist!',
                ),
>>>>>>> 66d40ef7
            ),
            "<domain>": And(list, error="Please format the domains as a list."),
            str: object,  # Don't care about other keys, if any
        }
    )

    try:
        validated_args: Dict[str, Any] = schema.validate(args)
    except SchemaError as err:
        # Exit because one or more of the arguments were invalid
        print(err, file=sys.stderr)
        return 1

    # Add domains to a list
    domainList = []
    if validated_args["file"]:
        try:
            with open(validated_args["<fileIn>"]) as f:
                domainList = [line.rstrip() for line in f]
        except IOError as e:
            print("A file error occured: %s" % e, file=sys.stderr)
            return 1
    else:
        domainList = validated_args["<domain>"]

    # Validate domains in list
    for item in domainList:
        if validators.domain(item) is not True:
            print(f"{item} is not a valid domain", file=sys.stderr)
            return 1

    print("%d Domains Validated" % len(domainList))

    domain_dict = {}

    print(check_frontable(domainList))

    # TODO: Update to reflect the output of the check_frontable
    for domain in domainList:
<<<<<<< HEAD
        domain_dict[domain] = {"CDN": "fakeCDN",
                               "Status": "Possibly Frontable"
                               }
=======
        domain_dict[domain] = {"CDN": "fakeCDN", "Status": "Possibly Frontable"}
>>>>>>> 66d40ef7

    # Run report
    json_dict = {}
    json_dict["date"] = datetime.datetime.now().strftime("%m/%d/%Y, %H:%M:%S")
    json_dict["domains"] = domain_dict  # type: ignore

    if validated_args["--output"] is None:
        print(json_dict)
    else:
        if not write_json(json_dict, validated_args["--output"]):
            return 1

    print("Program exited successfully")
    return 0


if __name__ == "__main__":
    sys.exit(main())<|MERGE_RESOLUTION|>--- conflicted
+++ resolved
@@ -65,30 +65,16 @@
                 And(
                     str,
                     lambda filename: not os.path.isfile(filename),
-<<<<<<< HEAD
-                    error="Output file \"" + str(args["--output"]) + "\" already exists!"
-                )
-=======
                     error='Output file "' + str(args["--output"]) + '" already exists!',
                 ),
->>>>>>> 66d40ef7
             ),
             "<fileIn>": Or(
                 None,
                 And(
                     str,
                     lambda filename: os.path.isfile(filename),
-<<<<<<< HEAD
-                    error="Input file \"" + str(args["<fileIn>"]) + "\" does not exist!"
-                )
-            ),
-            "<domain>": And(
-                list,
-                error="Please format the domains as a list."
-=======
                     error='Input file "' + str(args["<fileIn>"]) + '" does not exist!',
                 ),
->>>>>>> 66d40ef7
             ),
             "<domain>": And(list, error="Please format the domains as a list."),
             str: object,  # Don't care about other keys, if any
@@ -128,13 +114,9 @@
 
     # TODO: Update to reflect the output of the check_frontable
     for domain in domainList:
-<<<<<<< HEAD
         domain_dict[domain] = {"CDN": "fakeCDN",
                                "Status": "Possibly Frontable"
                                }
-=======
-        domain_dict[domain] = {"CDN": "fakeCDN", "Status": "Possibly Frontable"}
->>>>>>> 66d40ef7
 
     # Run report
     json_dict = {}
