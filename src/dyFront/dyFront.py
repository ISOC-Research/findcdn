#!/usr/bin/env python

"""dyFront is a security research and reporting tool.

dyFront determine what domain names from a passed in list are domain
frontable (https://en.wikipedia.org/wiki/Domain_fronting) and exports them to a file.

EXIT STATUS
    This utility exits with one of the following values:
    0   Frontable domains successfully printed to file
    >0  An error occurred.

Usage:
  dyFront file <fileIn> [-o FILE]
  dyFront list  <domain>... [-o FILE]
  dyFront (-h | --help)

Options:
  -h --help              Show this message.
  --version              Show the current version.
  -o FILE --output=FILE  If specified, then the JSON output file will be
                         set to the specified value.
"""

# Standard Python Libraries
import datetime
import json
import os
import sys
from typing import Any, Dict

# Third-Party Libraries
import docopt
from schema import And, Or, Schema, SchemaError
import validators

# Internal Libraries
from ._version import __version__
from .frontingEngine import check_frontable


def write_json(json_dict: dict, output: str) -> int:
    """Write dict as JSON to output file."""
    try:
        outfile = open(output, "x")
    except Exception as e:
        print("Unable to open output file:\n%s" % (e), file=sys.stderr)
        return 1
    info = json.dumps(json_dict, indent=4, sort_keys=True)
    outfile.write(info)
    outfile.close()
    return 0


def main() -> int:
    """Collect the arguments."""
    args: Dict[str, str] = docopt.docopt(__doc__, version=__version__)
    # Validate and convert arguments as needed
    schema: Schema = Schema(
        {
            "--output": Or(
                None,
                And(
                    str,
                    lambda filename: not os.path.isfile(filename),
                    error='Output file "' + str(args["--output"]) + '" already exists!',
                ),
            ),
            "<fileIn>": Or(
                None,
                And(
                    str,
                    lambda filename: os.path.isfile(filename),
                    error='Input file "' + str(args["<fileIn>"]) + '" does not exist!',
                ),
            ),
            "<domain>": And(list, error="Please format the domains as a list."),
            str: object,  # Don't care about other keys, if any
        }
    )

    try:
        validated_args: Dict[str, Any] = schema.validate(args)
    except SchemaError as err:
        # Exit because one or more of the arguments were invalid
        print(err, file=sys.stderr)
        return 1

    # Add domains to a list
    domain_list = []
    if validated_args["file"]:
        try:
            with open(validated_args["<fileIn>"]) as f:
                domain_list = [line.rstrip() for line in f]
        except IOError as e:
            print("A file error occured: %s" % e, file=sys.stderr)
            return 1
    else:
        domain_list = validated_args["<domain>"]

    # Validate domains in list
    for item in domain_list:
        if validators.domain(item) is not True:
            print(f"{item} is not a valid domain", file=sys.stderr)
            return 1

    print("%d Domains Validated" % len(domain_list))

    domain_dict = {}

    processed_list = check_frontable(domain_list)

    for domain in processed_list:
<<<<<<< HEAD
        domain_dict[domain.url] = {
            "IP": str(domain.ip)[1:-1],
            "cdns": str(domain.cdns)[1:-1],
            "cdns_by_names": str(domain.cdns_by_name)[1:-1],
            "Status": str(domain.frontable),
        }
=======
        domain_dict[domain.url] = {"IP": str(domain.ip)[1:-1],
                                   "cdns": str(domain.cdns)[1:-1],
                                   "cdns_by_names": str(domain.cdns_by_name)[1:-1],
                                   "Status": "Domain Frontable" if domain.frontable else "Domain Not Frontable"
                                   }
>>>>>>> 872e63c3

    # Run report
    json_dict = {}
    json_dict["date"] = datetime.datetime.now().strftime("%m/%d/%Y, %H:%M:%S")
    json_dict["domains"] = domain_dict  # type: ignore

    if validated_args["--output"] is None:
        print(json_dict)
    else:
        return write_json(json_dict, validated_args["--output"])

    print("Program exited successfully")
    return 0


if __name__ == "__main__":
    sys.exit(main())<|MERGE_RESOLUTION|>--- conflicted
+++ resolved
@@ -111,21 +111,11 @@
     processed_list = check_frontable(domain_list)
 
     for domain in processed_list:
-<<<<<<< HEAD
-        domain_dict[domain.url] = {
-            "IP": str(domain.ip)[1:-1],
-            "cdns": str(domain.cdns)[1:-1],
-            "cdns_by_names": str(domain.cdns_by_name)[1:-1],
-            "Status": str(domain.frontable),
-        }
-=======
         domain_dict[domain.url] = {"IP": str(domain.ip)[1:-1],
                                    "cdns": str(domain.cdns)[1:-1],
                                    "cdns_by_names": str(domain.cdns_by_name)[1:-1],
                                    "Status": "Domain Frontable" if domain.frontable else "Domain Not Frontable"
                                    }
->>>>>>> 872e63c3
-
     # Run report
     json_dict = {}
     json_dict["date"] = datetime.datetime.now().strftime("%m/%d/%Y, %H:%M:%S")
