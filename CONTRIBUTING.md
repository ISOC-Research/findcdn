--- conflicted
+++ resolved
@@ -77,17 +77,10 @@
 can create and configure the Python virtual environment with these
 commands:
 
-<<<<<<< HEAD
-```bash
+```console
 cd skeleton-python-library
 pyenv virtualenv <python_version_to_use> skeleton-python-library
 pyenv local skeleton-python-library
-=======
-```console
-cd skeleton-generic
-pyenv virtualenv <python_version_to_use> skeleton-generic
-pyenv local skeleton-generic
->>>>>>> c449be11
 pip install -r requirements-dev.txt
 ```
 
