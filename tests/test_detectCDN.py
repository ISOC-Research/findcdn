--- conflicted
+++ resolved
@@ -178,14 +178,9 @@
     check = cdnCheck()
     check.all_checks(dom_in)
 
-<<<<<<< HEAD
     assert (
         ".cloudfront.net" in dom_in.cdns
     ), "the ip for dns.google.com should be 8.8.8.8"
-=======
-    assert "Cloudfront" in dom_in.cdns_by_name, "the ip for dns.google.com should be 8.8.8.8"
->>>>>>> 453b862c
-
 
 def test_all_checks_bad():
     """Working domain list to test with."""
